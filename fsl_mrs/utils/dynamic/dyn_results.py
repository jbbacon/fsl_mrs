# dyn_results.py - Class for collating dynMRS results
#
# Author: Saad Jbabdi <saad@fmrib.ox.ac.uk>
#         William Clarke <william.clarke@ndcn.ox.ac.uk>
#
# Copyright (C) 2021 University of Oxford
import copy
import warnings

import pandas as pd
import numpy as np
import matplotlib.pyplot as plt

from fsl_mrs.utils.misc import calculate_lap_cov, gradient


# Plotting functions:
def subplot_shape(plots_needed):
    """Calculates the number and shape of subplots needed for
    given number of plots.

    :param plots_needed: Number of plots needed
    :type plots_needed: int
    :return: Number of columns and number of rows
    :rtype: tuple
    """
    col = int(np.floor(np.sqrt(plots_needed)))
    row = int(np.floor(np.sqrt(plots_needed)))
    counter = 0
    while col * row < plots_needed:
        if counter % 2:
            col += 1
        else:
            row += 1
        counter += 1
    return col, row


class dynRes:
    """Base dynamic results class. Not intended to be created directly, but via child classes
    dynRes_newton and dynRes_mcmc."""

    def __init__(self, samples, dyn, init):
        """Initilisation of dynRes class object.

        Typically called from __init__ of dynRes_newton and dynRes_mcmc

        :param samples: Array of free parameters returned by optimiser, can be 2D in mcmc case.
        :type samples: numpy.ndarray
        :param dyn: Copy of dynMRS class object.
        :type dyn: fsl_mrs.utils.dynamic.dynMRS
        :param init: Results of the initilisation optimisation, containing 'resList' and 'x'.
        :type init: dict
        """
        self._data = pd.DataFrame(data=samples, columns=dyn.free_names)
        self._data.index.name = 'samples'

        self._dyn = copy.deepcopy(dyn)

        # Store the init mapped representation
        self._init_x = init['x']

    @property
    def data_frame(self):
        """Return the pandas dataframe view of the results."""
        return self._data

    @property
    def x(self):
        """Return the (mcmc: mean) results as a numpy array."""
        return self.data_frame.mean().to_numpy()

    @staticmethod
    def flatten_mapped(mapped):
        """Flatten the nested array of mapped parameters created by the variable mapping class into
        a N timpoint x M parameter matrix.

        :param mapped: Nested array representation
        :type mapped: np.array
        :return: Flattened array
        :rtype: np.array
        """
        flattened = []
        for mp in mapped:
            flattened.append(np.hstack(mp))
        return np.asarray(flattened)

    @property
    def mapped_parameters(self):
        """Flattened mapped parameters. Shape is samples x timepoints x parameters.
        Number of samples will be 1 for newton, and >1 for MCMC.

        :return: array of mappes samples
        :rtype: np.array
        """
        mapped_samples = []
        for fp in self._data.to_numpy():
            mapped_samples.append(self.flatten_mapped(self._dyn.vm.free_to_mapped(fp)))
        return np.asarray(mapped_samples)

    @property
    def mapped_parameters_init(self):
        """Flattened mapped parameters from initilisation
        Shape is timepoints x parameters.

        :return: Flattened mapped parameters from initilisation
        :rtype: np.array
        """
        return self.flatten_mapped(self._init_x)

    @property
    def free_parameters_init(self):
        """Free parameters calculated from the inversion of the dynamic model using the initilisation as input.

        :return: Free parameters estimated from initilisation
        :rtype: np.array
        """
        return self._dyn.vm.mapped_to_free(self._init_x)

    @property
    def init_dataframe(self):
        """Free parameters calculated from the inversion of the dynamic model using the initilisation as input.

        :return: Free parameters estimated from initilisation
        :rtype: np.array
        """
        return pd.DataFrame(data=self.free_parameters_init, index=self._dyn.free_names).T

    @property
    def mapped_parameters_fitted_init(self):
        """Mapped parameters resulting from inversion of model using initilised parameters.
        Shape is timepoints x parameters.

        :return: Mapped parameters
        :rtype: np.array
        """
        return self.flatten_mapped(self._dyn.vm.free_to_mapped(self.free_parameters_init))

    @property
    def mapped_names(self):
        """Mapped names from stored dynamic object"""
        return self._dyn.mapped_names

    @property
    def free_names(self):
        """Free names from stored dynamic object"""
        return self._dyn.free_names

    def collected_results(self, to_file=None):
        """Collect the results of dynamic MRS fitting

        Each mapped parameter group gets its own dict

        :param dynres:  output of dynmrs.fit()
        :type dynres: dict
        :param to_file: Output path, defaults to None
        :type to_file: str, optional
        :return: Formatted results
        :rtype: dict of dict
        """

        vm      = self._dyn.vm   # variable mapping object
        results = {}             # collect results here
        values  = self.x   # get the optimisation results here
        counter = 0
        metab_names = self._dyn.metabolite_names

        # Loop over parameter groups (e.g. conc, Phi_0,  Phi_1, ... )
        # Each will have a number of dynamic params associated
        # Store the values and names of these params in dict
        for index, param in enumerate(vm.mapped_names):
            isconc = param == 'conc'  # special case for concentration params
            results[param] = {}
            nmapped = vm.mapped_sizes[index]  # how many mapped params?
            beh     = vm.Parameters[param]    # what kind of dynamic model?
            if (beh == 'fixed'):  # if fixed, just a single value per mapped param
                if not isconc:
                    results[param]['name'] = [f'{param}_{x}' for x in range(nmapped)]
                else:
                    results[param]['metab'] = metab_names
                results[param]['Values'] = values[counter:counter + nmapped]
                counter += nmapped
            elif (beh == 'variable'):
                if not isconc:
                    results[param]['name'] = [f'{param}_{x}' for x in range(nmapped)]
                else:
                    results[param]['metab'] = metab_names
                for t in range(vm.ntimes):
                    results[param][f't{t}'] = values[counter:counter + nmapped]
                    counter += nmapped
            else:
                if 'dynamic' in beh:
                    dyn_name = vm.Parameters[param]['params']
                    nfree    = len(dyn_name)
                    if not isconc:
                        results[param]['name'] = [f'{param}_{x}' for x in range(nmapped)]
                    else:
                        results[param]['metab'] = metab_names
                    tmp = []
                    for t in range(nmapped):
                        tmp.append(values[counter:counter + nfree])
                        counter += nfree
                    tmp = np.asarray(tmp)
                    for i, t in enumerate(dyn_name):
                        results[param][t] = tmp[:, i]

        if to_file is not None:
            import pandas as pd
            for param in vm.mapped_names:
                df = pd.DataFrame(results[param])
                df.to_csv(to_file + f'_{param}.csv', index=False)

        return results

    # Plotting
    def plot_mapped(self, tvals=None, fit_to_init=False):
        """Plot each mapped parameter across time points

        :param fit_to_init: Plot the mapped parameters as per initilisation, defaults to False
        :type fit_to_init: bool, optional
        """

        init_params = self.mapped_parameters_init
        fitted_init_params = self.mapped_parameters_fitted_init
        dyn_params = self.mapped_parameters.mean(axis=0)
        dyn_params_sd = self.mapped_parameters.std(axis=0)
        names = self.mapped_names
        if tvals is None:
            tvals = self._dyn.time_var

        # Plot the lot
        row, col = subplot_shape(len(names))

        fig, axes = plt.subplots(row, col, figsize=(20, 20))
        for ax, p_init, p_fit_init, p_dyn, p_dyn_sd, paramname \
                in zip(axes.flatten(), init_params.T, fitted_init_params.T, dyn_params.T, dyn_params_sd.T, names):
            ax.plot(tvals, p_init, 'o', label='init')
            if fit_to_init:
                ax.plot(tvals, p_fit_init, ':', label='fit to init')
            ax.errorbar(tvals, p_dyn, yerr=p_dyn_sd, fmt='-', label='dyn')
            ax.set_title(paramname)
            handles, labels = ax.get_legend_handles_labels()
        fig.legend(handles, labels, loc='right')
        return fig

    def plot_spectra(self, init=False, fit_to_init=False):
        """Plot individual spectra as fitted using the dynamic model

        :param init: Plot the spectra as per initilisation, defaults to False
        :type init: bool, optional
        :param fit_to_init: Plot the spectra as per fitting the dynamic model to init, defaults to False
        :type fit_to_init: bool, optional
        :param init:
        :return: plotly figure
        """
        from plotly.subplots import make_subplots
        import plotly.graph_objects as go

        def calc_fit_from_flatmapped(mapped):
            fwd = []
            for idx, mp in enumerate(mapped):
                fwd.append(self._dyn.forward[idx](mp))
            return np.asarray(fwd)

        init_fit = calc_fit_from_flatmapped(self.mapped_parameters_init)
        init_fitted_fit = calc_fit_from_flatmapped(self.mapped_parameters_fitted_init)

        dyn_fit = []
        for mp in self.mapped_parameters:
            dyn_fit.append(calc_fit_from_flatmapped(mp))
        dyn_fit = np.asarray(dyn_fit)
        dyn_fit_mean = np.mean(dyn_fit, axis=0)
        dyn_fit_sd = np.std(dyn_fit.real, axis=0) + 1j * np.std(dyn_fit.imag, axis=0)
        x_axis = self._dyn.mrs_list[0].getAxes(ppmlim=self._dyn._fit_args['ppmlim'])

        colors = dict(data='rgb(67,67,67)',
                      init='rgb(59,59,253)',
                      init_fit='rgb(59,253,59)',
                      dyn='rgb(253,59,59)',
                      dyn_fill='rgba(253,59,59,0.2)')
        line_size = dict(data=1,
                         init=0.5,
                         init_fit=0.5,
                         dyn=1)

        sp_titles = [f'#{idx}: {t}' for idx, t in enumerate(self._dyn.time_var)]

        row, col = subplot_shape(len(sp_titles))

        fig = make_subplots(rows=row, cols=col,
                            shared_xaxes=False, shared_yaxes=True,
                            x_title='Chemical shift (ppm)',
                            subplot_titles=sp_titles,
                            horizontal_spacing=0.05,
                            vertical_spacing=0.05)

        for idx in range(len(sp_titles)):
            coldx = int(idx % col)
            rowdx = int(np.floor(idx / col))

            trace1 = go.Scatter(x=x_axis, y=self._dyn.data[idx].real,
                                mode='lines',
                                name=f'data (t={idx})',
                                line=dict(color=colors['data'], width=line_size['data']))
            fig.add_trace(trace1, row=rowdx + 1, col=coldx + 1)

            if init:
                trace2 = go.Scatter(x=x_axis, y=init_fit[idx, :].real,
                                    mode='lines',
                                    name=f'init (t={idx})',
                                    line=dict(color=colors['init'], width=line_size['init']))
                fig.add_trace(trace2, row=rowdx + 1, col=coldx + 1)

            if fit_to_init:
                trace3 = go.Scatter(x=x_axis, y=init_fitted_fit[idx, :].real,
                                    mode='lines',
                                    name=f'fit to init (t={idx})',
                                    line=dict(color=colors['init_fit'], width=line_size['init_fit']))
                fig.add_trace(trace3, row=rowdx + 1, col=coldx + 1)

            trace4 = go.Scatter(x=x_axis, y=dyn_fit_mean[idx, :].real,
                                mode='lines',
                                name=f'dynamic (t={idx})',
                                line=dict(color=colors['dyn'], width=line_size['dyn']))
            fig.add_trace(trace4, row=rowdx + 1, col=coldx + 1)

            if dyn_fit.shape[0] > 1:
                x_area = np.concatenate((x_axis, x_axis[::-1]))
                y_area = np.concatenate((dyn_fit_mean[idx, :].real - 1.96 * dyn_fit_sd[idx, :].real,
                                        dyn_fit_mean[idx, ::-1].real + 1.96 * dyn_fit_sd[idx, ::-1].real))
                trace5 = go.Scatter(x=x_area, y=y_area,
                                    mode='lines',
                                    name=f'95% CI dynamic (t={idx})',
                                    fill='toself',
                                    fillcolor=colors['dyn_fill'],
                                    line=dict(color='rgba(255,255,255,0)'),
                                    hoverinfo="skip",)
                fig.add_trace(trace5, row=rowdx + 1, col=coldx + 1)

        fig.update_xaxes(range=[self._dyn._fit_args['ppmlim'][1], self._dyn._fit_args['ppmlim'][0]],
                         dtick=.5,)
        fig.update_yaxes(zeroline=True,
                         zerolinewidth=1,
                         zerolinecolor='Gray',
                         showgrid=False, showticklabels=False)

        fig.update_layout(template='plotly_white')
        # fig.layout.update({'height': 800, 'width': 1000})
        return fig


class dynRes_mcmc(dynRes):
<<<<<<< HEAD
    # TODO: Separate cov for dyn params and mapped params (like the Newton method)
=======
    """Results class for MCMC optimised dynamic fitting.

    Derived from parent dynRes class.
    """
>>>>>>> 2c7a2b83
    def __init__(self, samples, dyn, init):
        """Initilise MCMC dynamic fitting results object.

        Simply calls parent class init.

        :param samples: Array of free parameters returned by optimiser, can be 2D in mcmc case.
        :type samples: numpy.ndarray
        :param dyn: Copy of dynMRS class object.
        :type dyn: fsl_mrs.utils.dynamic.dynMRS
        :param init: Results of the initilisation optimisation, containing 'resList' and 'x'.
        :type init: dict
        """
        super().__init__(samples, dyn, init)

    @property
    def cov(self):
        """Returns the covariance matrix of free parameters

        :return: Covariance matrix as a DataFrame
        :rtype: pandas.DataFrame
        """
        return self.data_frame.cov()

    @property
    def corr(self):
        """Returns the correlation matrix of free parameters

        :return: Covariance matrix as a DataFrame
        :rtype: pandas.DataFrame
        """
        return self.data_frame.corr()

    @property
    def std(self):
        """Returns the standard deviations of the free parameters

        :return: Std as data Series
        :rtype: pandas.Series
        """
        return self.data_frame.std()


class dynRes_newton(dynRes):

    def __init__(self, samples, dyn, init):
        """Initilise TNC optimised dynamic fitting results object.

        Calculates the covariance, correlation and standard deviations using the Fisher information matrix.

        :param samples: Array of free parameters returned by optimiser, can be 2D in mcmc case.
        :type samples: numpy.ndarray
        :param dyn: Copy of dynMRS class object.
        :type dyn: fsl_mrs.utils.dynamic.dynMRS
        :param init: Results of the initilisation optimisation, containing 'resList' and 'x'.
        :type init: dict
        """
        super().__init__(samples[np.newaxis, :], dyn, init)

        # Calculate covariance, correlation and uncertainty
        data = np.asarray(dyn.data).flatten()

        # Dynamic (free) parameters
        self._cov_dyn = calculate_lap_cov(samples, dyn.full_fwd, data)
        crlb_dyn = np.diagonal(self._cov_dyn)
        with warnings.catch_warnings():
            warnings.filterwarnings('ignore', r'invalid value encountered in sqrt')
            self._std_dyn = np.sqrt(crlb_dyn)
        self._corr_dyn = self._cov_dyn / (self._std_dyn[:, np.newaxis] * self._std_dyn[np.newaxis, :])

        # Mapped parameters
        p = dyn.vm.free_to_mapped(samples)
        self._mapped_params = dyn.vm.mapped_to_dict(p)
        # Mapped parameters covariance etc.
        grad_all = np.transpose(gradient(samples, dyn.vm.free_to_mapped), (2, 0, 1))
        N = dyn.vm.ntimes
        M = len(samples)
        std = {}
        for i, name in enumerate(dyn.vm.mapped_names):
            s = []
            for j in range(self._mapped_params[name].shape[1]):
                grad = np.reshape(np.array([grad_all[i][l, k][j] for l in range(M) for k in range(N)]), (M, N)).T
                s.append(np.sqrt(np.diag(grad @ self._cov_dyn @ grad.T)))
            std[name] = np.array(s).T
        self._std = std


    @property
<<<<<<< HEAD
    def cov_dyn(self):
        return pd.DataFrame(self._cov_dyn, self.free_names, self.free_names)

    @property
    def corr_dyn(self):
        return pd.DataFrame(self._corr_dyn, self.free_names, self.free_names)

    @property
    def std_dyn(self):
        return pd.Series(self._std_dyn, self.free_names)

    @property
    def std(self):
        return pd.Series(self._std, self._dyn.vm.mapped_names)

    @property
    def mapped_params(self):
        return pd.Series(self._mapped_params, self._dyn.vm.mapped_names)
=======
    def cov(self):
        """Returns the covariance matrix of free parameters

        :return: Covariance matrix as a DataFrame
        :rtype: pandas.DataFrame
        """
        return pd.DataFrame(self._cov, self.free_names, self.free_names)

    @property
    def corr(self):
        """Returns the correlation matrix of free parameters

        :return: Covariance matrix as a DataFrame
        :rtype: pandas.DataFrame
        """
        return pd.DataFrame(self._corr, self.free_names, self.free_names)

    @property
    def std(self):
        """Returns the standard deviations of the free parameters

        :return: Std as data Series
        :rtype: pandas.Series
        """
        return pd.Series(self._std, self.free_names)
>>>>>>> 2c7a2b83
<|MERGE_RESOLUTION|>--- conflicted
+++ resolved
@@ -350,14 +350,11 @@
 
 
 class dynRes_mcmc(dynRes):
-<<<<<<< HEAD
     # TODO: Separate cov for dyn params and mapped params (like the Newton method)
-=======
     """Results class for MCMC optimised dynamic fitting.
 
     Derived from parent dynRes class.
     """
->>>>>>> 2c7a2b83
     def __init__(self, samples, dyn, init):
         """Initilise MCMC dynamic fitting results object.
 
@@ -438,56 +435,48 @@
         for i, name in enumerate(dyn.vm.mapped_names):
             s = []
             for j in range(self._mapped_params[name].shape[1]):
-                grad = np.reshape(np.array([grad_all[i][l, k][j] for l in range(M) for k in range(N)]), (M, N)).T
+                grad = np.reshape(np.array([grad_all[i][ll, kk][j] for ll in range(M) for kk in range(N)]), (M, N)).T
                 s.append(np.sqrt(np.diag(grad @ self._cov_dyn @ grad.T)))
             std[name] = np.array(s).T
         self._std = std
 
-
-    @property
-<<<<<<< HEAD
+    @property
     def cov_dyn(self):
-        return pd.DataFrame(self._cov_dyn, self.free_names, self.free_names)
-
-    @property
-    def corr_dyn(self):
-        return pd.DataFrame(self._corr_dyn, self.free_names, self.free_names)
-
-    @property
-    def std_dyn(self):
-        return pd.Series(self._std_dyn, self.free_names)
-
-    @property
-    def std(self):
-        return pd.Series(self._std, self._dyn.vm.mapped_names)
-
-    @property
-    def mapped_params(self):
-        return pd.Series(self._mapped_params, self._dyn.vm.mapped_names)
-=======
-    def cov(self):
         """Returns the covariance matrix of free parameters
 
         :return: Covariance matrix as a DataFrame
         :rtype: pandas.DataFrame
         """
-        return pd.DataFrame(self._cov, self.free_names, self.free_names)
-
-    @property
-    def corr(self):
+        return pd.DataFrame(self._cov_dyn, self.free_names, self.free_names)
+
+    @property
+    def corr_dyn(self):
         """Returns the correlation matrix of free parameters
 
         :return: Covariance matrix as a DataFrame
         :rtype: pandas.DataFrame
         """
-        return pd.DataFrame(self._corr, self.free_names, self.free_names)
-
-    @property
-    def std(self):
+        return pd.DataFrame(self._corr_dyn, self.free_names, self.free_names)
+
+    @property
+    def std_dyn(self):
         """Returns the standard deviations of the free parameters
 
         :return: Std as data Series
         :rtype: pandas.Series
         """
-        return pd.Series(self._std, self.free_names)
->>>>>>> 2c7a2b83
+        return pd.Series(self._std_dyn, self.free_names)
+
+    @property
+    def std(self):
+        """Returns the standard deviations of the mapped parameters
+
+        :return: Std as data Series
+        :rtype: pandas.Series
+        """
+        return pd.Series(self._std, self._dyn.vm.mapped_names)
+
+    # TODO: Do we want to keep this and the similar method in the parent class?
+    @property
+    def mapped_params(self):
+        return pd.Series(self._mapped_params, self._dyn.vm.mapped_names)