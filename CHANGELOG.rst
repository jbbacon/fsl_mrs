This document contains the FSL-MRS release history in reverse chronological order.

<<<<<<< HEAD
2.0.0 (WIP)
-----------
**Major rework of basis and fitting script interaction. First release of dynamic MRS fitting.**
- Default macromolecules are now added through basis_tools script rather than fitting. Fitting does not alter basis at run time now.
- Fixed bug in calculation of concentration covariances. New MC tests included.
- Better covariance estimation for parameters with small values (< machine epsilon)
*Dynamic fitting*
- Saved dynamic results now contain free parameter covariances.
- New documentation for dynamic fitting
- New fmrs_stats module and script for higher-level GLM analysis.
=======
1.1.14 (Wednesday 29th June)
----------------------------
- Fixed variability in HLSVD by moving to Scipy dense svd.
- Fix for -ve ISHIFT in LCModel basis read. Also throws helpful error for encrypted basis.
- Fixed incorrect plotting of svs voxel orientation in fitting report.
- Fix issue in results_to_spectrum for disabled baseline.
>>>>>>> 39289655

1.1.13 (Wednesday 1st June)
---------------------------
- Updated setup script to allow command line scripts to run on MS Windows.
- Any FSL cmd-line scripts used operate through fslpy wrappers (including WSL interface).
- Updated install instructions for Windows.
- Added the fsl_mrs_verify script which can be run to verify correct function of FSL-MRS.

1.1.12 (Wednesday 20th April)
-----------------------------
- Update to fslpy version (to 3.9.0) to substantially speed up MRSI preprocessing.
- Fixes to NIFTI_MRS class for compatibility with new fslpy version.
- Previous versions of FSL-MRS will not be compatible with fslpy >= 3.9.0

1.1.11 (Monday 4th April 2022)
------------------------------
- Now able to choose the number of workers in fsl_mrs_sim.
- Basis conversion now can remove reference peaks in a single step.
- Peak removal in basis set now defaults to zeroing rather than HLSVD for greater numerical stability. Mimics LCModel approach.
- Updates and corrections to documentation, references to new FSL Course MRS section added.
- Fixed bugs in LCModel basis set handling.
- Removed divide by zero warnings in quantification of voxels where fitting has failed.
- New outputs from fsl_mrsi script: parameter correlation matrices, group mappings and parameter names

1.1.10 (Thursday 12 January 2022)
---------------------------------
- Updates to fsl_mrs_preproc_edit
- Updated install documentation.
- Implemented new fft based interpolation of basis sets. Improves suppression of interpolation aliasing.

1.1.9 (Tuesday 30th November 2021)
----------------------------------
- Fixed typos in fsl_mrs_proc help.
- Fixed simulator bug for edited sequence coherence filters.
- Modified API of syntheticFromBasis function.
- Dynamic fitting now handles multiple different basis sets.
- Fix mapped parameter uncertainties in dynamic MRS results.
- Dynamic fitting results can now be saved to and loaded from a directory.
- Added MH sample option to fsl_mrs, matches interactive python interface.
- Changes to the dynamic fitting results API.
- Allow tissue fractions with larger errors, but normalise. Error thrown if sum < 0.9.
- Specialist phase & frequency alignment via dynamic fitting added.
- Added fsl_mrs_preproc_edit as a script for preprocessing edited data.
- Updated documentation with new install instructions.
- Updated interactive fitting documentation

1.1.8 (Tuesday 5th October 2021)
--------------------------------
- Fix bug in fsl_mrsi when default MM are added to a incorrectly conjugated basis set.
- Fix MRM reference in HTML report.

1.1.7 (Monday 4th October 2021)
-------------------------------
- Fixed commandline arguments for mrs_tools.
- mrs_tools now handles files with passed without extension.
- Fixed plotting orientation for preprocessing reports.
- CRLB are now reported in scaled absolute and percentage units.
- mrs_tools vis now handles DIM_COIL dimension appropriately with --display_dim command.
- Added a --no_mean command to mrs_tools vis to remove the average signal in multi dimensional data.

1.1.6 (Monday 20th September 2021)
----------------------------------
- Updates to dynamic MRS fitting in prep for 2021 dwMRS workshop.
- Dynamic MRS fitting beta: pending tests, documentation, and final features.

1.1.5 (Wednesday 11th August 2021)
----------------------------------
- Updated example MRSI data to conform to NIfTI-MRS standard.
- Quantification will not fail if volume fractions do not sum exactly to 1.0 (to within 1E-3).
- fixed bug in fsl_mrsi looking for TE in wrong header structure.
- New mrs_tools command 'conjugate' to help fix NIfTI-MRS data with the wrong phase/frequency convention.
- basis_tools remove has number of HLSVD components reduced to stop odd broad resonance behaviour.
- fsl_mrs_proc align can now align across all higher dimension FIDs. Pass 'all' as dimension tag.
- New command "fsl_mrs_proc model". HSLVD modelling of peaks in defined region. Number of components settable.
- Updates to basis set simulator. Non-uniform slice select gradients are now handled.

1.1.4 (Tuesday 3rd August 2021)
-------------------------------
- Fixed bug in calculation of molality concentration. Tissue mole fractions had been swapped for tissue volume fractions. Molar concentrations unaffected.
- Fixed bug in mrs_tools split
- Fixed bug in alignment of multi-dimensional data.
- Fixed bug in fsl_mrsi: data without a water reference now works.
- fsl_mrsi now outputs fitting nuisance parameters: phases, and shifts & linewidths for each metabolite group.
- Add NIfTI-MRS reshape command
- Add basis_tools remove_peak option to run HLSVD, typical usage for removing TMS peak.
- Added an add_water_peak method to MRS class.
- Updated fit_FSLModel defaults to match fsl_mrs command line defaults.

1.1.3 (Tuesday 29th June 2021)
------------------------------
- Added mrs_tools script. Replaces mrs_vis and mrs_info. Adds split/merge/reorder functionality.
- Added basis_tools script. Tools for manipulating (shifting, scaling, converting, differencing, conjugating, and adding to) basis sets.
- Improved display of basis sets using mrs_tools or basis_tools.
- Added 'default' MEGA-PRESS MM option to fsl_mrs and mrs class.
- Preprocessing tools now add processing provenance information to NIfTI-MRS files.
- Under the hood refactor of basis, MRS, and MRSI classes.
- Updated density matrix simulator. Added some automatic testing.
- Added documentation about the results_to_spectrum script.

1.1.2 (Friday 16th April 2021)
------------------------------
- Added 2H information
- Bug fixes
- Added documentation around installation from conda

1.1.1 (Monday 15th March 2021)
------------------------------
- SNR measurements should cope with negative peak amplitudes correctly
- New metabolites added to list of default water referencing metabolites (Cr, PCr and NAA)
- Quantification now takes into account T1 relaxation
- Quantification module now fits the water reference FID to deal with corruption of first FID points.
- Added plot in report to clarify referencing signals.
- Restructure of internal quantification code.

1.1.0 (Thursday 18th February 2021)
-----------------------------------
- Support for NIfTI-MRS format.
- Preprocessing scripts reoriented around NIfTI-MRS framework
- New script results_to_spectrum for generating full fits in NIfTI-MRS format from fsl_mrs results.
- Documentation and example data updated for move to NIfTI-MRS.
- Added mrs_info command to give quick text summary of NIfTI-MRS file contents.
- Updates to the WIP dynamic fitting module.

1.0.6 (Tuesday 12th January 2021)
---------------------------------
- Internal changes to core MRS class.
- New plotting functions added, utility functions for plotting added to MRS class.
- fsl_mrs/aux folder renamed for Windows compatibility.
- Moved online documentation to open.win.ox.ac.uk/pages/fsl/fsl_mrs/.
- Fixed small bugs in preprocessing display.
- Synthetic spectra now use fitting model directly.
- Bug fixes in the fsl_Mrs commandline interface. Thanks to Alex Craig-Craven.
- WIP: Dynamic fitting model and dynamic experiment simulation.
- spec2nii requirement pinned to 0.2.11 during NIfTI-MRS development.

1.0.5 (Friday 9th October 2020)
-------------------------------
- Extended documentation of hardcoded constants, including MCMC priors.
- Extended documentation of synthetic macromolecules.
- Added flag to MCMC optimise baseline parameters.

1.0.4 (Friday 14th August 2020)
-------------------------------
- Fixed bug in automatic conjugation facility of fsl_mrs_preproc
- jmrui text file reader now handles files with both FID and spectra

1.0.3 (Friday 10th July 2020)
-----------------------------
- Changed to pure python version of HLSVDPRO (hlsvdpropy). Slight speed penalty
  but hopefully reduced cross-compilation issues.
- fsl_mrs_preproc now outputs zipped NIFTI files to match the rest of the command-line   scripts.
- Apodisation option added to alignment in fsl_mrs_proc and fsl_mrs_preproc. Reduces effect of noise. Default value is 10 Hz of exponential apodisation.
- Fixed phasing subcommand added to fsl_mrs_proc allowing the user to apply a fixed 0th and 1st order phase.
- mrs_vis now handles folders as an input for MRS data (still handles folders of basis files).
- Conjugation command added to fsl_mrs_proc.
- fsl_mrs_preproc automatically conjugates input spectra if required.
- Typos and small bug fixes.
- Documentation expanded.

1.0.2 (Saturday 27th June 2020)
--------------------------------
- Add missing requirement (pillow)

1.0.1 (Friday 19th June 2020)
--------------------------------
- Output folder in fsl_mrs_proc will now be created if it does not exist.
- fsl_mrs_proc now handles data with a singleton coil dimension correctly.
- --ind_scale and --disable_MH_priors options added to fsl_mrs and fsl_mrsi.

1.0.0 (Wednesday 17th June 2020)
--------------------------------
- First public release of package.<|MERGE_RESOLUTION|>--- conflicted
+++ resolved
@@ -1,6 +1,5 @@
 This document contains the FSL-MRS release history in reverse chronological order.
 
-<<<<<<< HEAD
 2.0.0 (WIP)
 -----------
 **Major rework of basis and fitting script interaction. First release of dynamic MRS fitting.**
@@ -11,14 +10,13 @@
 - Saved dynamic results now contain free parameter covariances.
 - New documentation for dynamic fitting
 - New fmrs_stats module and script for higher-level GLM analysis.
-=======
+
 1.1.14 (Wednesday 29th June)
 ----------------------------
 - Fixed variability in HLSVD by moving to Scipy dense svd.
 - Fix for -ve ISHIFT in LCModel basis read. Also throws helpful error for encrypted basis.
 - Fixed incorrect plotting of svs voxel orientation in fitting report.
 - Fix issue in results_to_spectrum for disabled baseline.
->>>>>>> 39289655
 
 1.1.13 (Wednesday 1st June)
 ---------------------------
